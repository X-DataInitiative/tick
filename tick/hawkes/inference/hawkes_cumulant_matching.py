from itertools import product

import numpy as np
import scipy
from scipy.linalg import qr, sqrtm, norm

from tick.base import Base
from tick.hawkes.inference.base import LearnerHawkesNoParam
from tick.hawkes.inference.build.hawkes_inference import (HawkesCumulant as
                                                          _HawkesCumulant)

<<<<<<< HEAD
=======
from tick.hawkes.inference.build.hawkes_inference import (HawkesTheoreticalCumulant as
                                                          _HawkesTheoreticalCumulant)

>>>>>>> 55e8a2ad

class HawkesCumulantMatching(LearnerHawkesNoParam):
    _attrinfos = {
        '_cumulant_computer': {
            'writable': False
        },
        '_solver': {
            'writable': False
        },
        '_elastic_net_ratio': {
            'writable': False
        },
        '_events_of_cumulants': {
            'writable': False
        }
    }

    def __init__(self, integration_support, C=1e3, penalty='none',
                 solver='adam', step=1e-2, tol=1e-8, max_iter=1000,
                 verbose=False, print_every=100, record_every=10,
                 solver_kwargs=None, cs_ratio=None, elastic_net_ratio=0.95):

        LearnerHawkesNoParam.__init__(
            self, tol=tol, verbose=verbose, max_iter=max_iter,
            print_every=print_every, record_every=record_every)

        self._elastic_net_ratio = None
        self.C = C
        self.penalty = penalty
        self.elastic_net_ratio = elastic_net_ratio
        self.step = step
        self.cs_ratio = cs_ratio
        self.solver_kwargs = solver_kwargs
        if self.solver_kwargs is None:
            self.solver_kwargs = {}

        self._cumulant_computer = _HawkesCumulantComputer(
            integration_support=integration_support)
        self._learner = self._cumulant_computer._learner
        self._solver = solver
        self._events_of_cumulants = None

        self.history.print_order = ["n_iter", "objective", "rel_obj"]

    def compute_cumulants(self, force=False):
<<<<<<< HEAD
        """
        Compute estimated mean intensity, covariance and sliced skewness
=======
        """Compute estimated mean intensity, covariance and sliced skewness
>>>>>>> 55e8a2ad

        Parameters
        ----------
        force : `bool`
            If `True` previously computed cumulants are not reused
        """
        self._cumulant_computer.compute_cumulants(verbose=self.verbose,
                                                  force=force)

    @property
    def mean_intensity(self):
        if not self._cumulant_computer.cumulants_ready:
            self.compute_cumulants()

        return self._cumulant_computer.L

    @property
    def covariance(self):
        if not self._cumulant_computer.cumulants_ready:
            self.compute_cumulants()

        return self._cumulant_computer.C

    @property
    def skewness(self):
        if not self._cumulant_computer.cumulants_ready:
            self.compute_cumulants()

        return self._cumulant_computer.K_c

    def objective(self, adjacency=None, R=None):
        """Compute objective value for a given adjacency or variable R

        Parameters
        ----------
        adjacency : `np.ndarray`, shape=(n_nodes, n_nodes), default=None
            Adjacency matrix at which we compute objective.
            If `None`, objective will be computed at `R`

        R : `np.ndarray`, shape=(n_nodes, n_nodes), default=None
            R variable at which objective is computed. Superseded by
            adjacency if adjacency is not `None`

        Returns
        -------
        Value of objective function
        """
        raise NotImplementedError()

    def objective(self, adjacency=None, R=None):
        raise NotImplementedError()

    @property
    def adjacency(self):
        return np.eye(self.n_nodes) - scipy.linalg.inv(self.solution)

    @property
    def baseline(self):
        return scipy.linalg.inv(self.solution).dot(self.mean_intensity)

    def fit(self, events, end_times=None, adjacency_start=None, R_start=None):
        """Fit the model according to the given training data.

        Parameters
        ----------
        events : `list` of `list` of `np.ndarray`
            List of Hawkes processes realizations.
            Each realization of the Hawkes process is a list of n_node for
            each component of the Hawkes. Namely `events[i][j]` contains a
            one-dimensional `numpy.array` of the events' timestamps of
            component j of realization i.
            If only one realization is given, it will be wrapped into a list

        end_times : `np.ndarray` or `float`, default = None
            List of end time of all hawkes processes that will be given to the
            model. If None, it will be set to each realization's latest time.
            If only one realization is provided, then a float can be given.

        adjacency_start : `str` or `np.ndarray, shape=(n_nodes + n_nodes * n_nodes,), default=`None`
            Initial guess for the adjacency matrix. Will be used as
            starting point in optimization.
            If `None` and `R_start` is also `None`, a default starting point
            is estimated from the estimated cumulants
            If `"random"`, a starting point is estimated from estimated
            cumulants with a bit a randomness

        R_start : `np.ndarray`, shape=(n_nodes, n_nodes), default=None
            R variable at which we start optimization. Superseded by
            adjacency_start if adjacency_start is not `None`
        """
        LearnerHawkesNoParam.fit(self, events, end_times=end_times)
        self.solve(adjacency_start=adjacency_start, R_start=R_start)

    def _solve(self, adjacency_start=None, R_start=None):
        raise NotImplementedError()

    def approximate_optimal_cs_ratio(self):
        """Heuristic to set covariance skewness ratio close to its
        optimal value
        """
        norm_sq_C = norm(self.covariance) ** 2
        norm_sq_K_c = norm(self.skewness) ** 2
        return norm_sq_K_c / (norm_sq_K_c + norm_sq_C)

    def starting_point(self, random=False):
        """Heuristic to find a starting point candidate

        Parameters
        ----------
        random : `bool`
            Use a random orthogonal matrix instead of identity

        Returns
        -------
        startint_point : `np.ndarray`, shape=(n_nodes, n_nodes)
            A starting point candidate
        """
        sqrt_C = sqrtm(self.covariance)
        sqrt_L = np.sqrt(self.mean_intensity)
        if random:
            random_matrix = np.random.rand(self.n_nodes, self.n_nodes)
            M, _ = qr(random_matrix)
        else:
            M = np.eye(self.n_nodes)
        initial = np.dot(np.dot(sqrt_C, M), np.diag(1. / sqrt_L))
        return initial

    def get_kernel_values(self, i, j, abscissa_array):
        raise ValueError('Hawkes cumulant cannot estimate kernel values')

    def get_kernel_norms(self):
        """Computes kernel norms. This makes our learner compliant with
        `tick.plot.plot_hawkes_kernel_norms` API

        Returns
        -------
        norms : `np.ndarray`, shape=(n_nodes, n_nodes)
            2d array in which each entry i, j corresponds to the norm of
            kernel i, j
        """
        return self.adjacency

    @property
    def solver(self):
        return self._solver

    @solver.setter
    def solver(self, val):
        available_solvers = [
            'momentum', 'adam', 'adagrad', 'rmsprop', 'adadelta', 'gd'
        ]
        if val.lower() not in available_solvers:
            raise ValueError('solver must be one of {}, received {}'.format(
                available_solvers, val))

        self._set('_solver', val)

    @property
    def elastic_net_ratio(self):
        return self._elastic_net_ratio

    @elastic_net_ratio.setter
    def elastic_net_ratio(self, val):
        if val < 0 or val > 1:
            raise ValueError("`elastic_net_ratio` must be between 0 and 1, "
                             "got %s" % str(val))
        else:
            self._set("_elastic_net_ratio", val)

    @property
    def strength_lasso(self):
        if self.penalty == 'elasticnet':
            return self.elastic_net_ratio / self.C
        elif self.penalty == 'l1':
            return 1. / self.C
        else:
            return 0.

    @property
    def strength_ridge(self):
        if self.penalty == 'elasticnet':
            return (1 - self.elastic_net_ratio) / self.C
        elif self.penalty == 'l2':
            return 1. / self.C
        return 0.


class HawkesCumulantMatchingTf(HawkesCumulantMatching):
    """This class is used for performing non parametric estimation of
    multi-dimensional Hawkes processes based cumulant matching.

    It does not make any assumptions on the kernel shape and recovers
    the kernel norms only.

    This class relies on `Tensorflow`_ to perform the matching of the
    cumulants. If `Tensorflow`_ is not installed, it will not work.

    Parameters
    ----------
    integration_support : `float`
        Controls the maximal lag (positive or negative) upon which we
        integrate the cumulant densities (covariance and skewness),
        this amounts to neglect border effects. In practice, this is a
        good approximation if the support of the kernels is smaller than
        integration support and if the spectral norm of the kernel norms
        is sufficiently distant from the critical value, namely 1.
        It denoted by :math:`H` in the paper.

    C : `float`, default=1e3
        Level of penalization

    penalty : {'l1', 'l2', 'elasticnet', 'none'}, default='none'
        The penalization to use. By default no penalization is used.
        Penalty is only applied to adjacency matrix.

    solver : {'momentum', 'adam', 'adagrad', 'rmsprop', 'adadelta', 'gd'}, default='adam'
        Name of tensorflow solver that will be used.

    step : `float`, default=1e-2
        Initial step size used for learning. Also known as learning rate.

    tol : `float`, default=1e-8
        The tolerance of the solver (iterations stop when the stopping
        criterion is below it). If not reached the solver does ``max_iter``
        iterations

    max_iter : `int`, default=1000
        Maximum number of iterations of the solver

    verbose : `bool`, default=False
        If `True`, we verbose things, otherwise the solver does not
        print anything (but records information in history anyway)

    print_every : `int`, default=100
        Print history information when ``n_iter`` (iteration number) is
        a multiple of ``print_every``

    record_every : `int`, default=10
        Record history information when ``n_iter`` (iteration number) is
        a multiple of ``record_every``

    elastic_net_ratio : `float`, default=0.95
        Ratio of elastic net mixing parameter with 0 <= ratio <= 1.

        * For ratio = 0 this is ridge (L2 square) regularization.
        * For ratio = 1 this is lasso (L1) regularization.
        * For 0 < ratio < 1, the regularization is a linear combination
          of L1 and L2.

        Used in 'elasticnet' penalty

    solver_kwargs : `dict`, default=`None`
        Extra arguments that will be passed to tensorflow solver

    Attributes
    ----------
    n_nodes : `int`
        Number of nodes / components in the Hawkes model

    baseline : `np.array`, shape=(n_nodes,)
        Inferred baseline of each component's intensity

    adjacency : `np.ndarray`, shape=(n_nodes, n_nodes)
        Inferred adjacency matrix

    mean_intensity : list of `np.array` shape=(n_nodes,)
        Estimated mean intensities, named :math:`\\widehat{L}` in the paper

    covariance : list of `np.array` shape=(n_nodes,n_nodes)
         Estimated integrated covariance, named :math:`\\widehat{C}`
         in the paper

    skewness : list of `np.array` shape=(n_nodes,n_nodes)
        Estimated integrated skewness (sliced), named :math:`\\widehat{K^c}`
        in the paper

    R : `np.array` shape=(n_nodes,n_nodes)
        Estimated weight, linked to the integrals of Hawkes kernels.
        Use to derive adjacency and baseline

    Other Parameters
    ----------------
    cs_ratio : `float`, default=`None`
        Covariance-skewness ratio. The higher it is, themore covariance
        has an impact the result which leads to more symmetric
        adjacency matrices. If None, a default value is computed based
        on the norm of the estimated covariance and skewness cumulants.

    elastic_net_ratio : `float`, default=0.95
        Ratio of elastic net mixing parameter with 0 <= ratio <= 1.
        For ratio = 0 this is ridge (L2 squared) regularization
        For ratio = 1 this is lasso (L1) regularization
        For 0 < ratio < 1, the regularization is a linear combination
        of L1 and L2.
        Used in 'elasticnet' penalty

    References
    ----------
    Achab, M., Bacry, E., Gaïffas, S., Mastromatteo, I., & Muzy, J. F.
    (2017, July). Uncovering causality from multivariate Hawkes integrated
    cumulants.
    `In International Conference on Machine Learning (pp. 1-10)`_.

    .. _In International Conference on Machine Learning (pp. 1-10): http://proceedings.mlr.press/v70/achab17a.html
    .. _Tensorflow: https://www.tensorflow.org
    """
    _attrinfos = {
        'tf': {
            'writable': False
        },
        '_cumulant_computer': {
            'writable': False
        },
        '_solver': {
            'writable': False
        },
        '_elastic_net_ratio': {
            'writable': False
        },
        '_tf_feed_dict': {},
        '_tf_graph': {},
        '_events_of_cumulants': {
            'writable': False
        }
    }

    def __init__(self, integration_support, C=1e3, penalty='none',
                 solver='adam', step=1e-2, tol=1e-8, max_iter=1000,
                 verbose=False, print_every=100, record_every=10,
                 solver_kwargs=None, cs_ratio=None, elastic_net_ratio=0.95):

        import tensorflow.compat.v1 as tf
        tf.disable_v2_behavior()
        self.tf = tf

        self._tf_graph = tf.Graph()
        self._tf_feed_dict = None

        HawkesCumulantMatching.__init__(
            self,
            integration_support=integration_support,
            C=C,
            penalty=penalty,
            solver=solver,
            step=step,
            tol=tol,
            max_iter=max_iter,
            verbose=verbose,
            print_every=print_every,
            record_every=record_every,
            solver_kwargs=solver_kwargs,
            cs_ratio=cs_ratio,
            elastic_net_ratio=elastic_net_ratio,
        )

    def objective(self, adjacency=None, R=None):
        """Compute objective value for a given adjacency or variable R

        Parameters
        ----------
        adjacency : `np.ndarray`, shape=(n_nodes, n_nodes), default=None
            Adjacency matrix at which we compute objective.
            If `None`, objective will be computed at `R`

        R : `np.ndarray`, shape=(n_nodes, n_nodes), default=None
            R variable at which objective is computed. Superseded by
            adjacency if adjacency is not `None`

        Returns
        -------
        Value of objective function
        """
        tf = self.tf
        cost = self._tf_objective_graph()
        L, C, K_c = self._tf_placeholders()

        if adjacency is not None:
            R = scipy.linalg.inv(np.eye(self.n_nodes) - adjacency)

        with self._tf_graph.as_default():
            with tf.Session() as sess:
                sess.run(tf.global_variables_initializer())
                sess.run(self._tf_model_coeffs.assign(R))

                return sess.run(
                    cost, feed_dict={
                        L: self.mean_intensity,
                        C: self.covariance,
                        K_c: self.skewness
                    })

    @property
    def _tf_model_coeffs(self):
        """Tensorflow variable of interest, used to perform minimization of
        objective function
        """
        tf = self.tf
        with self._tf_graph.as_default():
            with tf.variable_scope("model", reuse=tf.AUTO_REUSE):
                return tf.get_variable("R", [self.n_nodes, self.n_nodes],
                                       dtype=tf.float64)

    def _tf_placeholders(self):
        """Tensorflow placeholders to manage cumulants data
        """
        tf = self.tf
        d = self.n_nodes
        if self._tf_feed_dict is None:
            with self._tf_graph.as_default():
                L = tf.placeholder(tf.float64, d, name='L')
                C = tf.placeholder(tf.float64, (d, d), name='C')
                K_c = tf.placeholder(tf.float64, (d, d), name='K_c')
                self._tf_feed_dict = L, C, K_c

        return self._tf_feed_dict

    def _tf_objective_graph(self):
        """Objective function written as a tensorflow graph
        """
        tf = self.tf
        d = self.n_nodes

        if self.cs_ratio is None:
            cs_ratio = self.approximate_optimal_cs_ratio()
        else:
            cs_ratio = self.cs_ratio

        with self._tf_graph.as_default():
            L, C, K_c = self._tf_placeholders()
            R = self._tf_model_coeffs
            I = tf.constant(np.eye(d), dtype=tf.float64)

            # Construct model
            variable_covariance = \
                tf.matmul(R, tf.matmul(tf.diag(L), R, transpose_b=True))

            variable_skewness = \
                tf.matmul(C, tf.square(R), transpose_b=True) \
                + 2.0 * tf.matmul(R, R * C, transpose_b=True) \
                - 2.0 * tf.matmul(R, tf.matmul(
                    tf.diag(L), tf.square(R), transpose_b=True))

            covariance_divergence = tf.reduce_mean(
                tf.squared_difference(variable_covariance, C))

            skewness_divergence = tf.reduce_mean(
                tf.squared_difference(variable_skewness, K_c))

            cost = (1 - cs_ratio) * skewness_divergence
            cost += cs_ratio * covariance_divergence

            # Add potential regularization
            cost = tf.cast(cost, tf.float64)
            if self.strength_lasso > 0:
                reg_l1 = tf.keras.regularizers.L1(self.strength_lasso)
                cost += reg_l1((I - tf.matrix_inverse(R)))
            if self.strength_ridge > 0:
                reg_l2 = tf.keras.regularizers.L2(self.strength_ridge)
                cost += reg_l2((I - tf.matrix_inverse(R)))

            return cost

    def _solve(self, adjacency_start=None, R_start=None):
        """Launch optimization algorithm

        Parameters
        ----------
        adjacency_start : `str` or `np.ndarray, shape=(n_nodes + n_nodes * n_nodes,), default=`None`
            Initial guess for the adjacency matrix. Will be used as 
            starting point in optimization.
            If `None`, a default starting point is estimated from the 
            estimated cumulants
            If `"random"`, as with `None`, a starting point is estimated from
            estimated cumulants with a bit a randomness

        max_iter : `int`
            The number of training epochs.

        step : `float`
            The learning rate used by the optimizer.

        solver : {'adam', 'momentum', 'adagrad', 'rmsprop', 'adadelta', 'gd'}, default='adam'
            Solver used to minimize the loss. As the loss is not convex, it
            cannot be optimized with `tick.optim.solver` solvers
        """
        tf = self.tf
        self.compute_cumulants()

        if adjacency_start is None and R_start is not None:
            start_point = R_start
        elif adjacency_start is None or adjacency_start == 'random':
            random = adjacency_start == 'random'
            start_point = self.starting_point(random=random)
        else:
            start_point = scipy.linalg.inv(
                np.eye(self.n_nodes) - adjacency_start)

        cost = self._tf_objective_graph()
        L, C, K_c = self._tf_placeholders()

        # Launch the graph
        with self._tf_graph.as_default():
            with tf.variable_scope("solver", reuse=tf.AUTO_REUSE):
                tf_solver = self.tf_solver(self.step, **self.solver_kwargs)
                optimization = tf_solver.minimize(cost)

            with tf.Session() as sess:
                sess.run(tf.global_variables_initializer())
                sess.run(self._tf_model_coeffs.assign(start_point))
                # Training cycle
                for n_iter in range(self.max_iter):
                    if self._should_record_iter(n_iter):
                        # We don't use self.objective here as it would be very
                        # slow
                        prev_obj = sess.run(
                            cost, feed_dict={
                                L: self.mean_intensity,
                                C: self.covariance,
                                K_c: self.skewness
                            })

                    sess.run(
                        optimization, feed_dict={
                            L: self.mean_intensity,
                            C: self.covariance,
                            K_c: self.skewness
                        })

                    if self._should_record_iter(n_iter):
                        obj = sess.run(
                            cost, feed_dict={
                                L: self.mean_intensity,
                                C: self.covariance,
                                K_c: self.skewness
                            })
                        rel_obj = abs(obj - prev_obj) / abs(prev_obj)
                        prev_obj = obj
                        converged = rel_obj < self.tol

                        force = converged or n_iter + 1 == self.max_iter
                        self._handle_history(n_iter + 1, objective=obj,
                                             rel_obj=rel_obj, force=force)

                        if converged:
                            break

                self._set('solution', sess.run(self._tf_model_coeffs))

    @property
    def tf_solver(self):
        tf = self.tf
        if self.solver.lower() == 'momentum':
            return tf.train.MomentumOptimizer
        elif self.solver.lower() == 'adam':
            return tf.train.AdamOptimizer
        elif self.solver.lower() == 'adagrad':
            return tf.train.AdagradOptimizer
        elif self.solver.lower() == 'rmsprop':
            return tf.train.RMSPropOptimizer
        elif self.solver.lower() == 'adadelta':
            return tf.train.AdadeltaOptimizer
        elif self.solver.lower() == 'gd':
            return tf.train.GradientDescentOptimizer

<<<<<<< HEAD

class HawkesCumulantMatchingPyT(HawkesCumulantMatching):
    """This class is used for performing non parametric estimation of
    multi-dimensional Hawkes processes based cumulant matching.

    It does not make any assumptions on the kernel shape and recovers
    the kernel norms only.

    This class relies on `PyTorch`_ to perform the matching of the
    cumulants. If `PyTorch`_ is not installed, it will not work.

    Parameters
    ----------
    integration_support : `float`
        Controls the maximal lag (positive or negative) upon which we
        integrate the cumulant densities (covariance and skewness),
        this amounts to neglect border effects. In practice, this is a
        good approximation if the support of the kernels is smaller than
        integration support and if the spectral norm of the kernel norms
        is sufficiently distant from the critical value, namely 1.
        It denoted by :math:`H` in the paper.

    C : `float`, default=1e3
        Level of penalization

    penalty : {'l1', 'l2', 'elasticnet', 'none'}, default='none'
        The penalization to use. By default no penalization is used.
        Penalty is only applied to adjacency matrix.

    solver : {'momentum', 'adam', 'adagrad', 'rmsprop', 'adadelta', 'gd'}, default='adam'
        Name of pytorch solver that will be used.

    step : `float`, default=1e-2
        Initial step size used for learning. Also known as learning rate.

    tol : `float`, default=1e-8
        The tolerance of the solver (iterations stop when the stopping
        criterion is below it). If not reached the solver does ``max_iter``
        iterations

    max_iter : `int`, default=1000
        Maximum number of iterations of the solver

    verbose : `bool`, default=False
        If `True`, we verbose things, otherwise the solver does not
        print anything (but records information in history anyway)

    print_every : `int`, default=100
        Print history information when ``n_iter`` (iteration number) is
        a multiple of ``print_every``

    record_every : `int`, default=10
        Record history information when ``n_iter`` (iteration number) is
        a multiple of ``record_every``

    elastic_net_ratio : `float`, default=0.95
        Ratio of elastic net mixing parameter with 0 <= ratio <= 1.

        * For ratio = 0 this is ridge (L2 squared) regularization.
        * For ratio = 1 this is lasso (L1) regularization.
        * For 0 < ratio < 1, the regularization is a linear combination
          of L1 and L2.

        Used in 'elasticnet' penalty

    solver_kwargs : `dict`, default=`None`
        Extra arguments that will be passed to tensorflow solver

    Attributes
    ----------
    n_nodes : `int`
        Number of nodes / components in the Hawkes model

    baseline : `np.array`, shape=(n_nodes,)
        Inferred baseline of each component's intensity

    adjacency : `np.ndarray`, shape=(n_nodes, n_nodes)
        Inferred adjacency matrix

    mean_intensity : list of `np.array` shape=(n_nodes,)
        Estimated mean intensities, named :math:`\\widehat{L}` in the paper

    covariance : list of `np.array` shape=(n_nodes,n_nodes)
         Estimated integrated covariance, named :math:`\\widehat{C}`
         in the paper

    skewness : list of `np.array` shape=(n_nodes,n_nodes)
        Estimated integrated skewness (sliced), named :math:`\\widehat{K^c}`
        in the paper

    R : `np.array` shape=(n_nodes,n_nodes)
        Estimated weight, linked to the integrals of Hawkes kernels.
        Use to derive adjacency and baseline

    Other Parameters
    ----------------
    cs_ratio : `float`, default=`None`
        Covariance-skewness ratio. The higher it is, themore covariance
        has an impact the result which leads to more symmetric
        adjacency matrices. If None, a default value is computed based
        on the norm of the estimated covariance and skewness cumulants.

    elastic_net_ratio : `float`, default=0.95
        Ratio of elastic net mixing parameter with 0 <= ratio <= 1.
        For ratio = 0 this is ridge (L2 squared) regularization
        For ratio = 1 this is lasso (L1) regularization
        For 0 < ratio < 1, the regularization is a linear combination
        of L1 and L2.
        Used in 'elasticnet' penalty

    References
    ----------
    Achab, M., Bacry, E., Gaïffas, S., Mastromatteo, I., & Muzy, J. F.
    (2017, July). Uncovering causality from multivariate Hawkes integrated
    cumulants.
    `In International Conference on Machine Learning (pp. 1-10)`_.

    .. _In International Conference on Machine Learning (pp. 1-10): http://proceedings.mlr.press/v70/achab17a.html
    .. _PyTorch: https://www.pytorch.org
    """
    _attrinfos = {
        'torch': {
            'writable': False
        },
        '_cumulant_computer': {
            'writable': False
        },
        '_pyt_tensors': {
        },
        '_solver': {
            'writable': False
        },
        '_elastic_net_ratio': {
            'writable': False
        },
        '_events_of_cumulants': {
            'writable': False
        },
        '_L': {
            'writable': True
        },
        '_C': {
            'writable': True
        },
        '_K_c': {
            'writable': True
        },
        '_R': {
            'writable': True
        },
    }

    def __init__(self, integration_support, C=1e3, penalty='none',
                 solver='adam', step=1e-2, tol=1e-8, max_iter=1000,
                 verbose=False, print_every=100, record_every=10,
                 solver_kwargs=None, cs_ratio=None, elastic_net_ratio=0.95):

        import torch
        self.torch = torch

        HawkesCumulantMatching.__init__(
            self,
            integration_support=integration_support,
            C=C,
            penalty=penalty,
            solver=solver,
            step=step,
            tol=tol,
            max_iter=max_iter,
            verbose=verbose,
            print_every=print_every,
            record_every=record_every,
            solver_kwargs=solver_kwargs,
            cs_ratio=cs_ratio,
            elastic_net_ratio=elastic_net_ratio,
        )

    def objective(self, adjacency=None, R=None):
        """Compute objective value for a given adjacency or variable R

        Parameters
        ----------
        adjacency : `np.ndarray`, shape=(n_nodes, n_nodes), default=None
            Adjacency matrix at which we compute objective.
            If `None`, objective will be computed at `R`

        R : `np.ndarray`, shape=(n_nodes, n_nodes), default=None
            R variable at which objective is computed. Superseded by
            adjacency if adjacency is not `None`

        Returns
        -------
        Value of objective function
        """
        torch = self.torch
        if adjacency is not None:
            assert R is None, "You can pass either `adjacency` or `R`, not both"
            if isinstance(adjacency, np.ndarray):
                adjacency = torch.Tensor(adjacency)
            n, m = adjacency.size(dim=0), adjacency.size(dim=1)
            R = torch.autograd.Variable(
                torch.linalg.inv(torch.eye(n, m) - adjacency)
            )
        if R is None:
            R = self._torch_model_coeffs
        assert isinstance(R, torch.autograd.Variable)
        _L, _C, _K_c = self.cumulants
        return self._objective(R, _L, _C, _K_c, self.cs_ratio)

    def _objective(self, R, _L, _C, _K_c, k):
        torch = self.torch
        loss = (
            (1 - k) * torch.sum(
                torch.square(
                    torch.square(R) @ torch.transpose(_C, 0, 1) +
                    2 * (R * (_C - R @ _L)) @ torch.transpose(R, 0, 1) -
                    _K_c
                )) +
            k * torch.sum(
                torch.square(
                    R @ _L @ torch.transpose(R, 0, 1) - _C
                )
            )
        )
        return loss

    @property
    def cumulants(self):
        """Pytorch tensors of the etimated cumulant
        """
        return self._L, self._C, self._K_c

    def _set_cumulants_from_estimates(self):
        torch = self.torch
        self._L = torch.Tensor(np.diag(self.mean_intensity))
        self._C = torch.Tensor(self.covariance)
        self._K_c = torch.Tensor(self.skewness)

    @property
    def _torch_model_coeffs(self):
        return self._R

    @_torch_model_coeffs.setter
    def _torch_model_coeffs(self, R):
        assert isinstance(R, self.torch.autograd.Variable)
        self._R = R

    def _set_torch_model_coeffs(self, random=False):
        self._R = self.torch.autograd.Variable(
            self.torch.Tensor(
                self.starting_point(random=random)),
            requires_grad=True,
        )

    def _solve(self, adjacency_start=None, R_start=None):
        """Launch optimization algorithm

        Parameters
        ----------
        adjacency_start : `str` or `np.ndarray, shape=(n_nodes + n_nodes * n_nodes,), default=`None`
            Initial guess for the adjacency matrix. Will be used as 
            starting point in optimization.
            If `None`, a default starting point is estimated from the 
            estimated cumulants
            If `"random"`, as with `None`, a starting point is estimated from
            estimated cumulants with a bit a randomness

        max_iter : `int`
            The number of training epochs.

        step : `float`
            The learning rate used by the optimizer.

        solver : {'adam',  'adagrad', 'rmsprop', 'adadelta'}, default='adam'
            Solver used to minimize the loss. As the loss is not convex, it
            cannot be optimized with `tick.optim.solver` solvers
        """
        torch = self.torch
        self.compute_cumulants()
        self._set_cumulants_from_estimates()

        if adjacency_start is None and R_start is not None:
            self._torch_model_coeffs = torch.autograd.Variable(R_start)
        elif adjacency_start is None or adjacency_start == 'random':
            random = adjacency_start == 'random'
            self._set_torch_model_coeffs(random=random)
        else:
            self._torch_model_coeffs = torch.autograd.Variable(
                scipy.linalg.inv(
                    np.eye(self.n_nodes) - adjacency_start
                ))

        optimizer = self.torch_solver(
            [self._torch_model_coeffs], lr=self.step, **self.solver_kwargs)
        _prev = 0.
        _L, _C, _K_c = self.cumulants

        def compute_loss():
            return self._objective(
                self._torch_model_coeffs,
                _L,
                _C,
                _K_c,
                self.cs_ratio,
            )

        for n_iter in range(self.max_iter):
            loss = compute_loss()
            optimizer.zero_grad()
            loss.backward()
            optimizer.step()
            _new = float(loss)
            if _new == 0.:
                converged = True
            else:
                _rel_chg = abs(_new-_prev) / _new
                converged = _rel_chg < self.tol
            if converged:
                break
            else:
                _prev = _new
        self._set('solution', self._torch_model_coeffs.data.numpy())

    @property
    def torch_solver(self):
        torch = self.torch
        if self.solver.lower() == 'adam':
            return torch.optim.Adam
        elif self.solver.lower() == 'adagrad':
            return torch.optim.Adagrad
        elif self.solver.lower() == 'rmsprop':
            return torch.optim.RMSprop
        elif self.solver.lower() == 'adadelta':
            return torch.optim.Adadelta
        else:
            raise NotImplementedError()
=======

class HawkesCumulantMatchingPyT(HawkesCumulantMatching):
    # TODO
    _attrinfos = {
        'pytorch': {
            'writable': False
        },
        '_cumulant_computer': {
            'writable': False
        },
        '_pyt_tensors': {
        },
        '_solver': {
            'writable': False
        },
        '_elastic_net_ratio': {
            'writable': False
        },
        '_events_of_cumulants': {
            'writable': False
        }
    }

    def __init__(self, integration_support, C=1e3, penalty='none',
                 solver='adam', step=1e-2, tol=1e-8, max_iter=1000,
                 verbose=False, print_every=100, record_every=10,
                 solver_kwargs=None, cs_ratio=None, elastic_net_ratio=0.95):

        import torch
        self.torch = torch

        HawkesCumulantMatching.__init__(
            self,
            integration_support=integration_support,
            C=C,
            penalty=penalty,
            solver=solver,
            step=step,
            tol=tol,
            max_iter=max_iter,
            verbose=verbose,
            print_every=print_every,
            record_every=record_every,
            solver_kwargs=solver_kwargs,
            cs_ratio=cs_ratio,
            elastic_net_ratio=elastic_net_ratio,
        )

    def objective(self, adjacency=None, R=None):
        raise NotImplementedError()

    def _solve(self, adiacency_start=None, R_start=None):
        raise NotImplementedError()

    @property
    def torch_solver(self):
        torch = self.torch
        if self.solver.lower() == 'adam':
            return torch.optim.Adam
        elif self.solver.lower() == 'adagrad':
            return torch.optim.Adagrad
        elif self.solver.lower() == 'rmsprop':
            return torch.optim.RMSprop
        elif self.solver.lower() == 'adadelta':
            return torch.optim.Adadelta
        else:
            raise NotImplementedError()


class HawkesTheoreticalCumulant(Base):
    _cpp_obj_name = '_cumulant'
    _attrinfos = {
        'dimension': {
        },
        '_cumulant': {},
        '_adjacency': {},
    }

    def __init__(self, dim: int):
        Base.__init__(self)
        self._cumulant = _HawkesTheoreticalCumulant(dim)

    @property
    def dimension(self):
        return self._cumulant.get_dimension()

    @property
    def baseline(self):
        return self._cumulant.get_baseline()

    @baseline.setter
    def baseline(self, mu):
        _mu = np.array(mu, dtype=float, copy=True)
        self._cumulant.set_baseline(_mu)

    @property
    def adjacency(self):
        return np.array(self._adjacency, copy=True)

    @adjacency.setter
    def adjacency(self, adjacency):
        G = np.array(adjacency, dtype=float, copy=True)
        R = np.ascontiguousarray(
            scipy.linalg.inv(
                np.eye(self.dimension, dtype=float) - G),
            dtype=float,
        )
        self._cumulant.set_R(R)
        self._adjacency = G

    @property
    def _R(self):
        return self._cumulant.get_R()

    @property
    def mean_intensity(self):
        return self._cumulant.mean_intensity()

    @property
    def covariance(self):
        return self._cumulant.covariance()

    @property
    def skewness(self):
        return self._cumulant.skewness()

    def compute_cumulants(self):
        self._cumulant.compute_cumulants()
>>>>>>> 55e8a2ad


class _HawkesCumulantComputer(Base):
    """Private class to compute Hawkes cumulants
    """

    _cpp_obj_name = '_learner'
    _attrinfos = {
        'integration_support': {
            'cpp_setter': 'set_integration_support'
        },
        '_learner': {},
        'L': {},
        'C': {},
        'K_c': {},
        '_L_day': {},
        '_J': {},
        '_events_of_cumulants': {},
    }

    def __init__(self, integration_support=100.):
        Base.__init__(self)
        self.integration_support = integration_support
        self._learner = _HawkesCumulant(self.integration_support)

        self.L = None
        self.C = None
        self.K_c = None

        self._L_day = None
        self._J = None
        self._events_of_cumulants = None

    def compute_cumulants(self, verbose=False, force=False):
        """Compute estimated mean intensity, covariance and sliced skewness

        Parameters
        ----------
        verbose : `bool`
            If `True`, a message will be printed when previously computed
            cumulants are reused

        force : `bool`
            If `True` cumulants will always be recomputed
        """
        if len(self.realizations) == 0:
            raise RuntimeError('Cannot compute cumulants if no realization '
                               'has been provided')

        # Check if cumulants have already been computed
        if self.cumulants_ready and not force:
            if verbose:
                print('Use previouly computed cumulants')
            return

        # Remember for which realizations cumulants have been computed
        self._events_of_cumulants = self.realizations
        self.compute_L()
        self.compute_C_and_J()
        self.K_c = self.compute_E_c()

        self._learner.set_are_cumulants_ready(True)

    @staticmethod
    def _same_realizations(events_1, events_2):
        if len(events_1) != len(events_2):
            return False

        for r in range(len(events_1)):
            if len(events_1[r]) != len(events_2[r]):
                return False

            # Fast check that both arrays share the same pointer
            for i in range(len(events_1[r])):
                if events_1[r][i].__array_interface__ != \
                        events_2[r][i].__array_interface__:
                    return False
        return True

    def compute_L(self):
        self._L_day = np.zeros((self.n_realizations, self.n_nodes))

        for day, realization in enumerate(self.realizations):
            for i in range(self.n_nodes):
                process = realization[i]
                self._L_day[day][i] = len(process) / self.end_times[day]

        self.L = np.mean(self._L_day, axis=0)

    def compute_C_and_J(self):
        self.C = np.zeros((self.n_nodes, self.n_nodes))
        self._J = np.zeros((self.n_realizations, self.n_nodes, self.n_nodes))

        d = self.n_nodes
        for day in range(len(self.realizations)):
            C = np.zeros((d, d))
            J = np.zeros((d, d))
            for i, j in product(range(d), repeat=2):
                res = self._learner.compute_A_and_I_ij(day, i, j,
                                                       self._L_day[day][j])
                C[i, j] = res[0]
                J[i, j] = res[1]
            # we keep the symmetric part to remove edge effects
            C[:] = 0.5 * (C + C.T)
            J[:] = 0.5 * (J + J.T)
            self.C += C / self.n_realizations
            self._J[day] = J.copy()

    def compute_E_c(self):
        E_c = np.zeros((self.n_nodes, self.n_nodes, 2))

        d = self.n_nodes

        for day in range(len(self.realizations)):
            for i in range(d):
                for j in range(d):
                    E_c[i, j, 0] += self._learner.compute_E_ijk(
                        day, i, j, j, self._L_day[day][i], self._L_day[day][j],
                        self._J[day][i, j])

                    E_c[i, j, 1] += self._learner.compute_E_ijk(
                        day, j, j, i, self._L_day[day][j], self._L_day[day][j],
                        self._J[day][j, j])

        E_c /= self.n_realizations

        K_c = np.zeros((self.n_nodes, self.n_nodes))
        K_c += 2 * E_c[:, :, 0]
        K_c += E_c[:, :, 1]
        K_c /= 3.

        return K_c

    @property
    def n_nodes(self):
        return self._learner.get_n_nodes()

    @property
    def n_realizations(self):
        return len(self._learner.get_n_jumps_per_realization())

    @property
    def realizations(self):
        return self._learner.get_timestamps_list()

    @property
    def end_times(self):
        return self._learner.get_end_times()

    @property
    def cumulants_ready(self):
        events_didnt_change = self._events_of_cumulants is not None and \
            _HawkesCumulantComputer._same_realizations(
                self._events_of_cumulants, self.realizations)

        return self._learner.get_are_cumulants_ready() and events_didnt_change<|MERGE_RESOLUTION|>--- conflicted
+++ resolved
@@ -9,12 +9,9 @@
 from tick.hawkes.inference.build.hawkes_inference import (HawkesCumulant as
                                                           _HawkesCumulant)
 
-<<<<<<< HEAD
-=======
 from tick.hawkes.inference.build.hawkes_inference import (HawkesTheoreticalCumulant as
                                                           _HawkesTheoreticalCumulant)
 
->>>>>>> 55e8a2ad
 
 class HawkesCumulantMatching(LearnerHawkesNoParam):
     _attrinfos = {
@@ -60,12 +57,7 @@
         self.history.print_order = ["n_iter", "objective", "rel_obj"]
 
     def compute_cumulants(self, force=False):
-<<<<<<< HEAD
-        """
-        Compute estimated mean intensity, covariance and sliced skewness
-=======
         """Compute estimated mean intensity, covariance and sliced skewness
->>>>>>> 55e8a2ad
 
         Parameters
         ----------
@@ -630,7 +622,6 @@
         elif self.solver.lower() == 'gd':
             return tf.train.GradientDescentOptimizer
 
-<<<<<<< HEAD
 
 class HawkesCumulantMatchingPyT(HawkesCumulantMatching):
     """This class is used for performing non parametric estimation of
@@ -967,7 +958,7 @@
             return torch.optim.Adadelta
         else:
             raise NotImplementedError()
-=======
+
 
 class HawkesCumulantMatchingPyT(HawkesCumulantMatching):
     # TODO
@@ -1096,7 +1087,9 @@
 
     def compute_cumulants(self):
         self._cumulant.compute_cumulants()
->>>>>>> 55e8a2ad
+
+
+>>>>>> > tensorflow-v1-hawkes-cumulants
 
 
 class _HawkesCumulantComputer(Base):
