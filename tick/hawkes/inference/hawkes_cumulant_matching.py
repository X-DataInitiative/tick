--- conflicted
+++ resolved
@@ -390,19 +390,11 @@
                  solver='adam', step=1e-2, tol=1e-8, max_iter=1000,
                  verbose=False, print_every=100, record_every=10,
                  solver_kwargs=None, cs_ratio=None, elastic_net_ratio=0.95):
-<<<<<<< HEAD
 
         import tensorflow.compat.v1 as tf
         tf.disable_v2_behavior()
         self.tf = tf
 
-=======
-
-        import tensorflow.compat.v1 as tf
-        tf.disable_v2_behavior()
-        self.tf = tf
-
->>>>>>> 04dbb377
         self._tf_graph = tf.Graph()
         self._tf_feed_dict = None
 
@@ -616,7 +608,6 @@
 
                 self._set('solution', sess.run(self._tf_model_coeffs))
 
-<<<<<<< HEAD
     @property
     def tf_solver(self):
         tf = self.tf
@@ -915,7 +906,7 @@
 
     @property
     def cumulants(self):
-        """Pytorch tensors of the etimated cumulant
+        """Pytorch tensors of the estimated cumulant
         """
         return self._L, self._C, self._K_c
 
@@ -1057,15 +1048,6 @@
         torch = self.torch
         if self.solver.lower() == 'adam':
             return torch.optim.Adam
-=======
-    @property
-    def tf_solver(self):
-        tf = self.tf
-        if self.solver.lower() == 'momentum':
-            return tf.train.MomentumOptimizer
-        elif self.solver.lower() == 'adam':
-            return tf.train.AdamOptimizer
->>>>>>> 04dbb377
         elif self.solver.lower() == 'adagrad':
             return torch.optim.Adagrad
         elif self.solver.lower() == 'rmsprop':
@@ -1089,7 +1071,6 @@
         Base.__init__(self)
         self._cumulant = _HawkesTheoreticalCumulant(dim)
 
-<<<<<<< HEAD
     @property
     def dimension(self):
         return self._cumulant.get_dimension()
@@ -1119,119 +1100,6 @@
         self._adjacency = g
 
     @property
-=======
-
-class HawkesCumulantMatchingPyT(HawkesCumulantMatching):
-    # TODO
-    _attrinfos = {
-        'pytorch': {
-            'writable': False
-        },
-        '_cumulant_computer': {
-            'writable': False
-        },
-        '_pyt_tensors': {
-        },
-        '_solver': {
-            'writable': False
-        },
-        '_elastic_net_ratio': {
-            'writable': False
-        },
-        '_events_of_cumulants': {
-            'writable': False
-        }
-    }
-
-    def __init__(self, integration_support, C=1e3, penalty='none',
-                 solver='adam', step=1e-2, tol=1e-8, max_iter=1000,
-                 verbose=False, print_every=100, record_every=10,
-                 solver_kwargs=None, cs_ratio=None, elastic_net_ratio=0.95):
-
-        import torch
-        self.torch = torch
-
-        HawkesCumulantMatching.__init__(
-            self,
-            integration_support=integration_support,
-            C=C,
-            penalty=penalty,
-            solver=solver,
-            step=step,
-            tol=tol,
-            max_iter=max_iter,
-            verbose=verbose,
-            print_every=print_every,
-            record_every=record_every,
-            solver_kwargs=solver_kwargs,
-            cs_ratio=cs_ratio,
-            elastic_net_ratio=elastic_net_ratio,
-        )
-
-    def objective(self, adjacency=None, R=None):
-        raise NotImplementedError()
-
-    def _solve(self, adiacency_start=None, R_start=None):
-        raise NotImplementedError()
-
-    @property
-    def torch_solver(self):
-        torch = self.torch
-        if self.solver.lower() == 'adam':
-            return torch.optim.Adam
-        elif self.solver.lower() == 'adagrad':
-            return torch.optim.Adagrad
-        elif self.solver.lower() == 'rmsprop':
-            return torch.optim.RMSprop
-        elif self.solver.lower() == 'adadelta':
-            return torch.optim.Adadelta
-        else:
-            raise NotImplementedError()
-
-
-class HawkesTheoreticalCumulant(Base):
-    _cpp_obj_name = '_cumulant'
-    _attrinfos = {
-        'dimension': {
-        },
-        '_cumulant': {},
-        '_adjacency': {},
-    }
-
-    def __init__(self, dim: int):
-        Base.__init__(self)
-        self._cumulant = _HawkesTheoreticalCumulant(dim)
-
-    @property
-    def dimension(self):
-        return self._cumulant.get_dimension()
-
-    @property
-    def baseline(self):
-        return self._cumulant.get_baseline()
-
-    @baseline.setter
-    def baseline(self, mu):
-        _mu = np.array(mu, dtype=float, copy=True)
-        self._cumulant.set_baseline(_mu)
-
-    @property
-    def adjacency(self):
-        return np.array(self._adjacency, copy=True)
-
-    @adjacency.setter
-    def adjacency(self, adjacency):
-        g = np.array(adjacency, dtype=float, copy=True)
-        r = np.ascontiguousarray(
-            scipy.linalg.inv(
-                np.eye(self.dimension, dtype=float) - g),
-            dtype=float,
-        )
-        self._cumulant.set_g_geom(r)
-        self._adjacency = g
-
-    @property
->>>>>>> 04dbb377
     def _R(self):
         return self._cumulant.get_g_geom()
 
