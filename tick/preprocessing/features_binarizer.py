--- conflicted
+++ resolved
@@ -102,13 +102,6 @@
     """
 
     _attrinfos = {
-<<<<<<< HEAD
-        "one_hot_encoder": {"writable": False},
-        "bins_boundaries": {"writable": True},
-        "mapper": {"writable": False},
-        "feature_type": {"writable": False},
-        "_fitted": {"writable": False}
-=======
         "one_hot_encoder": {
             "writable": False
         },
@@ -124,7 +117,6 @@
         "_fitted": {
             "writable": False
         }
->>>>>>> cd284cd4
     }
 
     def __init__(self, method="quantile", n_cuts=10, detect_column_type="auto",
