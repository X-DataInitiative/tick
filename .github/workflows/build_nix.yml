--- conflicted
+++ resolved
@@ -47,10 +47,7 @@
       run: |
         python3 -m pip install wheel pip --upgrade
         python3 -m pip install -r requirements.txt
-<<<<<<< HEAD
         python3 -m pip install tensorflow-cpu
-        python3 setup.py build_ext --inplace cpptest pytest
-=======
 
     - name: build
       run: |
@@ -64,5 +61,4 @@
 
     - name: pytest
       run: |
-        python3 setup.py pytest
->>>>>>> 75d252db
+        python3 setup.py pytest